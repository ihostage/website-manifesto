--- conflicted
+++ resolved
@@ -1,11 +1,7 @@
 play.crypto.secret="DEV-ONLY"
 play.crypto.secret=${?APPLICATION_SECRET}
 
-<<<<<<< HEAD
-play.i18n.langs=[de, en, es, fr, it, ja, pt, pt-BR, tr, id]
-=======
-play.i18n.langs=[de, en, es, fr, it, ja, pt, pt-BR, tr, zh-CN]
->>>>>>> e413e0e3
+play.i18n.langs=[de, en, es, fr, it, ja, pt, pt-BR, tr, id, zh-CN]
 
 play.application.loader = "services.ReactiveManifestoApplicationLoader"
 
