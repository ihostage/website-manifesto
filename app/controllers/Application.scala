--- conflicted
+++ resolved
@@ -34,15 +34,10 @@
   private val pt = FullLang(Lang("pt"), "pt_PT")
   private val ptBR = FullLang(Lang("pt-BR"), "pt_BR")
   private val tr = FullLang(Lang("tr"), "tr_TR")
-<<<<<<< HEAD
   private val id = FullLang(Lang("id"), "id_ID")
-
-  private val all = Seq(de, en, es, fr, it, ja, pt, ptBR, tr, id)
-=======
   private val zhCN = FullLang(Lang("zh-CN"), "zh_CN")
 
-  private val all = Seq(de, en, es, fr, it, ja, pt, ptBR, tr, zhCN)
->>>>>>> e413e0e3
+  private val all = Seq(de, en, es, fr, it, ja, pt, ptBR, tr, id, zhCN)
 
   private val dateFormat: DateTimeFormatter =
     DateTimeFormat.forPattern("EEE, dd MMM yyyy HH:mm:ss 'GMT'")
@@ -111,11 +106,8 @@
       render(pt, views.html.pt.manifesto()),
       render(ptBR, views.html.ptBR.manifesto()),
       render(tr, views.html.tr.manifesto()),
-<<<<<<< HEAD
-      render(id, views.html.id.manifesto())
-=======
+      render(id, views.html.id.manifesto()),
       render(zhCN, views.html.zhCN.manifesto())
->>>>>>> e413e0e3
     )
   }
 
